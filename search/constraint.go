// Copyright The Prometheus Authors
// Licensed under the Apache License, Version 2.0 (the "License");
// you may not use this file except in compliance with the License.
// You may obtain a copy of the License at
//
// http://www.apache.org/licenses/LICENSE-2.0
//
// Unless required by applicable law or agreed to in writing, software
// distributed under the License is distributed on an "AS IS" BASIS,
// WITHOUT WARRANTIES OR CONDITIONS OF ANY KIND, either express or implied.
// See the License for the specific language governing permissions and
// limitations under the License.

package search

import (
	"bytes"
	"context"
	"fmt"
	"slices"
	"sort"

	"github.com/parquet-go/parquet-go"
	"github.com/pkg/errors"
	"github.com/prometheus/prometheus/model/labels"

	"github.com/prometheus-community/parquet-common/schema"
	"github.com/prometheus-community/parquet-common/storage"
	"github.com/prometheus-community/parquet-common/util"
)

type Constraint interface {
	fmt.Stringer

	// filter returns a set of non-overlapping increasing row indexes that may satisfy the constraint.
	filter(ctx context.Context, rgIdx int, primary bool, rr []RowRange) ([]RowRange, error)
	// init initializes the constraint with respect to the file schema and projections.
	init(f storage.ParquetFileView) error
	// path is the path for the column that is constrained
	path() string
}

<<<<<<< HEAD
// MatchersToConstraint converts Prometheus label matchers into parquet search constraints.
// It supports MatchEqual, MatchNotEqual, MatchRegexp, and MatchNotRegexp matcher types.
// Returns a slice of constraints that can be used to filter parquet data based on the
// provided label matchers, or an error if an unsupported matcher type is encountered.
func MatchersToConstraint(matchers ...*labels.Matcher) ([]Constraint, error) {
=======
func MatchersToConstraints(matchers ...*labels.Matcher) ([]Constraint, error) {
>>>>>>> 3d84d72c
	r := make([]Constraint, 0, len(matchers))
	for _, matcher := range matchers {
		switch matcher.Type {
		case labels.MatchEqual:
			r = append(r, Equal(schema.LabelToColumn(matcher.Name), parquet.ValueOf(matcher.Value)))
		case labels.MatchNotEqual:
			r = append(r, Not(Equal(schema.LabelToColumn(matcher.Name), parquet.ValueOf(matcher.Value))))
		case labels.MatchRegexp:
			res, err := labels.NewFastRegexMatcher(matcher.Value)
			if err != nil {
				return nil, err
			}
			r = append(r, Regex(schema.LabelToColumn(matcher.Name), res))
		case labels.MatchNotRegexp:
			res, err := labels.NewFastRegexMatcher(matcher.Value)
			if err != nil {
				return nil, err
			}
			r = append(r, Not(Regex(schema.LabelToColumn(matcher.Name), res)))
		default:
			return nil, fmt.Errorf("unsupported matcher type %s", matcher.Type)
		}
	}
	return r, nil
}

<<<<<<< HEAD
// Initialize prepares the given constraints for use with the specified parquet file.
// It calls the init method on each constraint to validate compatibility with the
// file schema and set up any necessary internal state.
//
// Parameters:
//   - f: The ParquetFile that the constraints will be applied to
//   - cs: Variable number of constraints to initialize
//
// Returns an error if any constraint fails to initialize, wrapping the original
// error with context about which constraint failed.
func Initialize(f *storage.ParquetFile, cs ...Constraint) error {
=======
func Initialize(f storage.ParquetFileView, cs ...Constraint) error {
>>>>>>> 3d84d72c
	for i := range cs {
		if err := cs[i].init(f); err != nil {
			return fmt.Errorf("unable to initialize constraint %d: %w", i, err)
		}
	}
	return nil
}

<<<<<<< HEAD
// Filter applies the given constraints to a parquet row group and returns the row ranges
// that satisfy all constraints. It optimizes performance by prioritizing constraints on
// sorting columns, which are cheaper to evaluate.
//
// Parameters:
//   - ctx: Context for cancellation and timeouts
//   - s: ParquetShard containing the parquet file to filter
//   - rgIdx: Index of the row group to filter within the parquet file
//   - cs: Variable number of constraints to apply for filtering
//
// Returns a slice of RowRange that represent the rows satisfying all constraints,
// or an error if any constraint fails to filter.
=======
// sortConstraintsBySortingColumns reorders constraints to prioritize those that match sorting columns.
// Constraints matching sorting columns are moved to the front, ordered by the sorting column priority.
// Other constraints maintain their original relative order.
func sortConstraintsBySortingColumns(cs []Constraint, sc []parquet.SortingColumn) {
	if len(sc) == 0 {
		return // No sorting columns, nothing to do
	}

	sortingPaths := make(map[string]int, len(sc))
	for i, col := range sc {
		sortingPaths[col.Path()[0]] = i
	}

	// Sort constraints: sorting column constraints first (by their order in sc), then others
	slices.SortStableFunc(cs, func(a, b Constraint) int {
		aIdx, aIsSorting := sortingPaths[a.path()]
		bIdx, bIsSorting := sortingPaths[b.path()]

		if aIsSorting && bIsSorting {
			return aIdx - bIdx // Sort by sorting column order
		}
		if aIsSorting {
			return -1 // a comes first
		}
		if bIsSorting {
			return 1 // b comes first
		}
		return 0 // preserve original order for non-sorting constraints
	})
}

>>>>>>> 3d84d72c
func Filter(ctx context.Context, s storage.ParquetShard, rgIdx int, cs ...Constraint) ([]RowRange, error) {
	rg := s.LabelsFile().RowGroups()[rgIdx]
	// Constraints for sorting columns are cheaper to evaluate, so we sort them first.
	sc := rg.SortingColumns()

	sortConstraintsBySortingColumns(cs, sc)

	var err error
	rr := []RowRange{{From: int64(0), Count: rg.NumRows()}}
	for i := range cs {
		isPrimary := len(sc) > 0 && cs[i].path() == sc[0].Path()[0]
		rr, err = cs[i].filter(ctx, rgIdx, isPrimary, rr)
		if err != nil {
			return nil, fmt.Errorf("unable to filter with constraint %d: %w", i, err)
		}
	}
	return rr, nil
}

type pageToRead struct {
	// for data pages
	pfrom int64
	pto   int64

	idx int

	// for data and dictionary pages
	off int
	csz int
}

// symbolTable is a helper that can decode the i-th value of a page.
// Using it we only need to allocate an int32 slice and not a slice of
// string values.
// It only works for optional dictionary encoded columns. All of our label
// columns are that though.
type symbolTable struct {
	dict parquet.Dictionary
	syms []int32
}

func (s *symbolTable) Get(i int) parquet.Value {
	switch s.syms[i] {
	case -1:
		return parquet.NullValue()
	default:
		return s.dict.Index(s.syms[i])
	}
}

func (s *symbolTable) GetIndex(i int) int32 {
	return s.syms[i]
}

func (s *symbolTable) Reset(pg parquet.Page) {
	dict := pg.Dictionary()
	data := pg.Data()
	syms := data.Int32()
	defs := pg.DefinitionLevels()

	if s.syms == nil {
		s.syms = make([]int32, len(defs))
	} else {
		s.syms = slices.Grow(s.syms, len(defs))[:len(defs)]
	}

	sidx := 0
	for i := range defs {
		if defs[i] == 1 {
			s.syms[i] = syms[sidx]
			sidx++
		} else {
			s.syms[i] = -1
		}
	}
	s.dict = dict
}

type equalConstraint struct {
	pth string

	val parquet.Value
	f   storage.ParquetFileView

	comp func(l, r parquet.Value) int
}

func (ec *equalConstraint) String() string {
	return fmt.Sprintf("equal(%q,%q)", ec.pth, ec.val)
}

func Equal(path string, value parquet.Value) Constraint {
	return &equalConstraint{pth: path, val: value}
}

func (ec *equalConstraint) filter(ctx context.Context, rgIdx int, primary bool, rr []RowRange) ([]RowRange, error) {
	if len(rr) == 0 {
		return nil, nil
	}
	from, to := rr[0].From, rr[len(rr)-1].From+rr[len(rr)-1].Count

	rg := ec.f.RowGroups()[rgIdx]

	col, ok := rg.Schema().Lookup(ec.path())
	if !ok {
		// If match empty, return rr (filter nothing)
		// otherwise return empty
		if ec.matches(parquet.ValueOf("")) {
			return rr, nil
		}
		return []RowRange{}, nil
	}
	cc := rg.ColumnChunks()[col.ColumnIndex]

	if skip, err := ec.skipByBloomfilter(cc); err != nil {
		return nil, fmt.Errorf("unable to skip by bloomfilter: %w", err)
	} else if skip {
		return nil, nil
	}

	oidx, err := cc.OffsetIndex()
	if err != nil {
		return nil, fmt.Errorf("unable to read offset index: %w", err)
	}
	cidx, err := cc.ColumnIndex()
	if err != nil {
		return nil, fmt.Errorf("unable to read column index: %w", err)
	}
	res := make([]RowRange, 0)

	readPgs := make([]pageToRead, 0, 10)

	for i := 0; i < cidx.NumPages(); i++ {
		poff, pcsz := uint64(oidx.Offset(i)), oidx.CompressedPageSize(i)

		// If page does not intersect from, to; we can immediately discard it
		pfrom := oidx.FirstRowIndex(i)
		pcount := rg.NumRows() - pfrom
		if i < oidx.NumPages()-1 {
			pcount = oidx.FirstRowIndex(i+1) - pfrom
		}
		pto := pfrom + pcount
		if pfrom > to {
			break
		}
		if pto < from {
			continue
		}
		// Page intersects [from, to] but we might be able to discard it with statistics
		if cidx.NullPage(i) {
			if ec.matches(parquet.ValueOf("")) {
				res = append(res, RowRange{pfrom, pcount})
			}
			continue
		}
		// If we are not matching the empty string ( which would be satisfied by Null too ), we can
		// use page statistics to skip rows
		minv, maxv := cidx.MinValue(i), cidx.MaxValue(i)
		if !ec.matches(parquet.ValueOf("")) && !maxv.IsNull() && ec.comp(ec.val, maxv) > 0 {
			if cidx.IsDescending() {
				break
			}
			continue
		}
		if !ec.matches(parquet.ValueOf("")) && !minv.IsNull() && ec.comp(ec.val, minv) < 0 {
			if cidx.IsAscending() {
				break
			}
			continue
		}
		// We cannot discard the page through statistics but we might need to read it to see if it has the value
		readPgs = append(readPgs, pageToRead{pfrom: pfrom, pto: pto, idx: i, off: int(poff), csz: int(pcsz)})
	}

	// Did not find any pages
	if len(readPgs) == 0 {
		return intersectRowRanges(simplify(res), rr), nil
	}

	dictOff, dictSz := ec.f.DictionaryPageBounds(rgIdx, col.ColumnIndex)

	minOffset := uint64(readPgs[0].off)
	maxOffset := readPgs[len(readPgs)-1].off + readPgs[len(readPgs)-1].csz

	// If the gap between the first page and the dic page is less than PagePartitioningMaxGapSize,
	// we include the dic to be read in the single read
	if int(minOffset-(dictOff+dictSz)) < ec.f.PagePartitioningMaxGapSize() {
		minOffset = dictOff
	}

	pgs, err := ec.f.GetPages(ctx, cc, int64(minOffset), int64(maxOffset))
	if err != nil {
		return nil, err
	}

	defer func() { _ = pgs.Close() }()

	symbols := new(symbolTable)
	for _, p := range readPgs {
		pfrom := p.pfrom
		pto := p.pto

		if err := pgs.SeekToRow(pfrom); err != nil {
			return nil, fmt.Errorf("unable to seek to row: %w", err)
		}
		pg, err := pgs.ReadPage()
		if err != nil {
			return nil, fmt.Errorf("unable to read page: %w", err)
		}

		symbols.Reset(pg)

		// The page has the value, we need to find the matching row ranges
		n := int(pg.NumRows())
		bl := int(max(pfrom, from) - pfrom)
		br := n - int(pto-min(pto, to))
		var l, r int
		switch {
		case cidx.IsAscending() && primary:
			l = sort.Search(n, func(i int) bool { return ec.comp(ec.val, symbols.Get(i)) <= 0 })
			r = sort.Search(n, func(i int) bool { return ec.comp(ec.val, symbols.Get(i)) < 0 })

			if lv, rv := max(bl, l), min(br, r); rv > lv {
				res = append(res, RowRange{pfrom + int64(lv), int64(rv - lv)})
			}
		default:
			off, count := bl, 0
			for j := bl; j < br; j++ {
				if !ec.matches(symbols.Get(j)) {
					if count != 0 {
						res = append(res, RowRange{pfrom + int64(off), int64(count)})
					}
					off, count = j, 0
				} else {
					if count == 0 {
						off = j
					}
					count++
				}
			}
			if count != 0 {
				res = append(res, RowRange{pfrom + int64(off), int64(count)})
			}
		}
	}

	if len(res) == 0 {
		return nil, nil
	}
	return intersectRowRanges(simplify(res), rr), nil
}

func (ec *equalConstraint) init(f storage.ParquetFileView) error {
	c, ok := f.Schema().Lookup(ec.path())
	ec.f = f
	if !ok {
		return nil
	}
	stringKind := parquet.String().Type().Kind()
	if ec.val.Kind() != stringKind {
		return fmt.Errorf("schema: can only search string kind, got: %s", ec.val.Kind())
	}
	if c.Node.Type().Kind() != stringKind {
		return fmt.Errorf("schema: cannot search value of kind %s in column of kind %s", stringKind, c.Node.Type().Kind())
	}
	ec.comp = c.Node.Type().Compare
	return nil
}

func (ec *equalConstraint) path() string {
	return ec.pth
}

func (ec *equalConstraint) matches(v parquet.Value) bool {
	return bytes.Equal(v.ByteArray(), ec.val.ByteArray())
}

func (ec *equalConstraint) skipByBloomfilter(cc parquet.ColumnChunk) (bool, error) {
	if ec.f.SkipBloomFilters() {
		return false, nil
	}

	bf := cc.BloomFilter()
	if bf == nil {
		return false, nil
	}
	ok, err := bf.Check(ec.val)
	if err != nil {
		return false, fmt.Errorf("unable to check bloomfilter: %w", err)
	}
	return !ok, nil
}

func Regex(path string, r *labels.FastRegexMatcher) Constraint {
	return &regexConstraint{pth: path, cache: make(map[parquet.Value]bool), r: r}
}

type regexConstraint struct {
	pth   string
	cache map[parquet.Value]bool
	f     storage.ParquetFileView
	r     *labels.FastRegexMatcher
}

func (rc *regexConstraint) String() string {
	return fmt.Sprintf("regex(%v,%v)", rc.pth, rc.r.GetRegexString())
}

func (rc *regexConstraint) filter(ctx context.Context, rgIdx int, primary bool, rr []RowRange) ([]RowRange, error) {
	if len(rr) == 0 {
		return nil, nil
	}
	from, to := rr[0].From, rr[len(rr)-1].From+rr[len(rr)-1].Count

	rg := rc.f.RowGroups()[rgIdx]

	col, ok := rg.Schema().Lookup(rc.path())
	if !ok {
		// If match empty, return rr (filter nothing)
		// otherwise return empty
		if rc.matches(parquet.ValueOf("")) {
			return rr, nil
		}
		return []RowRange{}, nil
	}
	cc := rg.ColumnChunks()[col.ColumnIndex]

	pgs, err := rc.f.GetPages(ctx, cc, 0, 0)
	if err != nil {
		return nil, errors.Wrap(err, "failed to get pages")
	}

	defer func() { _ = pgs.Close() }()

	oidx, err := cc.OffsetIndex()
	if err != nil {
		return nil, fmt.Errorf("unable to read offset index: %w", err)
	}
	cidx, err := cc.ColumnIndex()
	if err != nil {
		return nil, fmt.Errorf("unable to read column index: %w", err)
	}
	var (
		symbols = new(symbolTable)
		res     = make([]RowRange, 0)
	)
	for i := 0; i < cidx.NumPages(); i++ {
		// If page does not intersect from, to; we can immediately discard it
		pfrom := oidx.FirstRowIndex(i)
		pcount := rg.NumRows() - pfrom
		if i < oidx.NumPages()-1 {
			pcount = oidx.FirstRowIndex(i+1) - pfrom
		}
		pto := pfrom + pcount
		if pfrom > to {
			break
		}
		if pto < from {
			continue
		}
		// Page intersects [from, to] but we might be able to discard it with statistics
		if cidx.NullPage(i) {
			if rc.matches(parquet.ValueOf("")) {
				res = append(res, RowRange{pfrom, pcount})
			}
			continue
		}
		// TODO: use setmatches / prefix for statistics

		// We cannot discard the page through statistics but we might need to read it to see if it has the value
		if err := pgs.SeekToRow(pfrom); err != nil {
			return nil, fmt.Errorf("unable to seek to row: %w", err)
		}
		pg, err := pgs.ReadPage()
		if err != nil {
			return nil, fmt.Errorf("unable to read page: %w", err)
		}

		symbols.Reset(pg)

		// The page has the value, we need to find the matching row ranges
		n := int(pg.NumRows())
		bl := int(max(pfrom, from) - pfrom)
		br := n - int(pto-min(pto, to))
		off, count := bl, 0
		for j := bl; j < br; j++ {
			if !rc.matches(symbols.Get(j)) {
				if count != 0 {
					res = append(res, RowRange{pfrom + int64(off), int64(count)})
				}
				off, count = j, 0
			} else {
				if count == 0 {
					off = j
				}
				count++
			}
		}
		if count != 0 {
			res = append(res, RowRange{pfrom + int64(off), int64(count)})
		}
	}
	if len(res) == 0 {
		return nil, nil
	}
	return intersectRowRanges(simplify(res), rr), nil
}

func (rc *regexConstraint) init(f storage.ParquetFileView) error {
	c, ok := f.Schema().Lookup(rc.path())
	rc.f = f
	if !ok {
		return nil
	}
	if stringKind := parquet.String().Type().Kind(); c.Node.Type().Kind() != stringKind {
		return fmt.Errorf("schema: cannot search value of kind %s in column of kind %s", stringKind, c.Node.Type().Kind())
	}
	rc.cache = make(map[parquet.Value]bool)
	return nil
}

func (rc *regexConstraint) path() string {
	return rc.pth
}

func (rc *regexConstraint) matches(v parquet.Value) bool {
	accept, seen := rc.cache[v]
	if !seen {
		accept = rc.r.MatchString(util.YoloString(v.ByteArray()))
		rc.cache[v] = accept
	}
	return accept
}

func Not(c Constraint) Constraint {
	return &notConstraint{c: c}
}

type notConstraint struct {
	c Constraint
}

func (nc *notConstraint) String() string {
	return fmt.Sprintf("not(%v)", nc.c.String())
}

func (nc *notConstraint) filter(ctx context.Context, rgIdx int, primary bool, rr []RowRange) ([]RowRange, error) {
	base, err := nc.c.filter(ctx, rgIdx, primary, rr)
	if err != nil {
		return nil, fmt.Errorf("unable to compute child constraint: %w", err)
	}
	// no need to intersect since its already subset of rr
	return complementRowRanges(base, rr), nil
}

func (nc *notConstraint) init(f storage.ParquetFileView) error {
	return nc.c.init(f)
}

func (nc *notConstraint) path() string {
	return nc.c.path()
}<|MERGE_RESOLUTION|>--- conflicted
+++ resolved
@@ -40,15 +40,11 @@
 	path() string
 }
 
-<<<<<<< HEAD
-// MatchersToConstraint converts Prometheus label matchers into parquet search constraints.
+// MatchersToConstraints converts Prometheus label matchers into parquet search constraints.
 // It supports MatchEqual, MatchNotEqual, MatchRegexp, and MatchNotRegexp matcher types.
 // Returns a slice of constraints that can be used to filter parquet data based on the
 // provided label matchers, or an error if an unsupported matcher type is encountered.
-func MatchersToConstraint(matchers ...*labels.Matcher) ([]Constraint, error) {
-=======
 func MatchersToConstraints(matchers ...*labels.Matcher) ([]Constraint, error) {
->>>>>>> 3d84d72c
 	r := make([]Constraint, 0, len(matchers))
 	for _, matcher := range matchers {
 		switch matcher.Type {
@@ -75,7 +71,6 @@
 	return r, nil
 }
 
-<<<<<<< HEAD
 // Initialize prepares the given constraints for use with the specified parquet file.
 // It calls the init method on each constraint to validate compatibility with the
 // file schema and set up any necessary internal state.
@@ -86,10 +81,7 @@
 //
 // Returns an error if any constraint fails to initialize, wrapping the original
 // error with context about which constraint failed.
-func Initialize(f *storage.ParquetFile, cs ...Constraint) error {
-=======
 func Initialize(f storage.ParquetFileView, cs ...Constraint) error {
->>>>>>> 3d84d72c
 	for i := range cs {
 		if err := cs[i].init(f); err != nil {
 			return fmt.Errorf("unable to initialize constraint %d: %w", i, err)
@@ -98,7 +90,37 @@
 	return nil
 }
 
-<<<<<<< HEAD
+// sortConstraintsBySortingColumns reorders constraints to prioritize those that match sorting columns.
+// Constraints matching sorting columns are moved to the front, ordered by the sorting column priority.
+// Other constraints maintain their original relative order.
+func sortConstraintsBySortingColumns(cs []Constraint, sc []parquet.SortingColumn) {
+	if len(sc) == 0 {
+		return // No sorting columns, nothing to do
+	}
+
+	sortingPaths := make(map[string]int, len(sc))
+	for i, col := range sc {
+		sortingPaths[col.Path()[0]] = i
+	}
+
+	// Sort constraints: sorting column constraints first (by their order in sc), then others
+	slices.SortStableFunc(cs, func(a, b Constraint) int {
+		aIdx, aIsSorting := sortingPaths[a.path()]
+		bIdx, bIsSorting := sortingPaths[b.path()]
+
+		if aIsSorting && bIsSorting {
+			return aIdx - bIdx // Sort by sorting column order
+		}
+		if aIsSorting {
+			return -1 // a comes first
+		}
+		if bIsSorting {
+			return 1 // b comes first
+		}
+		return 0 // preserve original order for non-sorting constraints
+	})
+}
+
 // Filter applies the given constraints to a parquet row group and returns the row ranges
 // that satisfy all constraints. It optimizes performance by prioritizing constraints on
 // sorting columns, which are cheaper to evaluate.
@@ -111,39 +133,6 @@
 //
 // Returns a slice of RowRange that represent the rows satisfying all constraints,
 // or an error if any constraint fails to filter.
-=======
-// sortConstraintsBySortingColumns reorders constraints to prioritize those that match sorting columns.
-// Constraints matching sorting columns are moved to the front, ordered by the sorting column priority.
-// Other constraints maintain their original relative order.
-func sortConstraintsBySortingColumns(cs []Constraint, sc []parquet.SortingColumn) {
-	if len(sc) == 0 {
-		return // No sorting columns, nothing to do
-	}
-
-	sortingPaths := make(map[string]int, len(sc))
-	for i, col := range sc {
-		sortingPaths[col.Path()[0]] = i
-	}
-
-	// Sort constraints: sorting column constraints first (by their order in sc), then others
-	slices.SortStableFunc(cs, func(a, b Constraint) int {
-		aIdx, aIsSorting := sortingPaths[a.path()]
-		bIdx, bIsSorting := sortingPaths[b.path()]
-
-		if aIsSorting && bIsSorting {
-			return aIdx - bIdx // Sort by sorting column order
-		}
-		if aIsSorting {
-			return -1 // a comes first
-		}
-		if bIsSorting {
-			return 1 // b comes first
-		}
-		return 0 // preserve original order for non-sorting constraints
-	})
-}
-
->>>>>>> 3d84d72c
 func Filter(ctx context.Context, s storage.ParquetShard, rgIdx int, cs ...Constraint) ([]RowRange, error) {
 	rg := s.LabelsFile().RowGroups()[rgIdx]
 	// Constraints for sorting columns are cheaper to evaluate, so we sort them first.
